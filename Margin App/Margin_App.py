--- conflicted
+++ resolved
@@ -31,16 +31,8 @@
 if 'active_tab' not in st.session_state:
     st.session_state.active_tab = 0
 
-<<<<<<< HEAD
-# Define directory paths
-local_dir = r"D:\Benson\aUpWork\Ben Ruff\Implementation\Data"
-github_dir = ("Data")
-use_local = True
-data_dir = local_dir if use_local else github_dir
-=======
 # Define directory paths for containerized deployment
 data_dir = os.path.join(os.path.dirname(__file__), "Data")
->>>>>>> 4f58ecd2
 
 # Define default date rangehh
 end_date = datetime.datetime.now()
